import numpy as np
from torch import Tensor

<<<<<<< HEAD
__all__ = ['AMinMaxScaler']


class AMinMaxScaler:
=======
__all__ = ['MinMaxScalerNd']


class MinMaxScalerNd:
>>>>>>> 8028274b
    def __init__(self, feature_range: tuple[float, float]) -> None:
        assert len(feature_range) == 2
        assert feature_range[0] < feature_range[1]
        self.feature_range = feature_range
        self.amin = None
        self.amax = None

<<<<<<< HEAD
    def fit(self, input: np.ndarray) -> None:
        amin = np.amin(input)
        amax = np.amax(input)
        self.amin, self.amax = amin, amax

    def transform(self, input: np.ndarray) -> np.ndarray:
        assert self.amin is not None
        assert self.amax is not None
        input = (input - self.amin) / (self.amax - self.amin)
=======
    def fit(self, input: np.ndarray | Tensor) -> None:
        if isinstance(input, Tensor):
            min_ = input.min(dim=0)[0]
            max_ = input.max(dim=0)[0]
        elif isinstance(input, np.ndarray):
            min_ = np.min(input, axis=0)
            max_ = np.max(input, axis=0)
        else:
            raise TypeError(
                f'type of `input` or {type(input)} must be [ndarray, Tensor]'
            )
        self.min, self.max = min_, max_

    def transform(self, input: np.ndarray | Tensor) -> np.ndarray | Tensor:
        assert (
            self.min is not None and self.max is not None
        ), '`MinMaxScaleNd.fit` must be called first.'
        input = (input - self.min) / (self.max - self.min)
>>>>>>> 8028274b
        input = (
            input * (self.feature_range[1] - self.feature_range[0])
            + self.feature_range[0]
        )
        return input

    def fit_transform(self, input: np.ndarray | Tensor) -> np.ndarray | Tensor:
        self.fit(input)
<<<<<<< HEAD
        return self.transform(input)


if __name__ == '__main__':
    input = np.random.rand(1, 10)
    print(input)

    scaler = AMinMaxScaler(feature_range=(-1, 1))
    output = scaler.fit_transform(input)
    print(output)
=======
        return self.transform(input)
>>>>>>> 8028274b
<|MERGE_RESOLUTION|>--- conflicted
+++ resolved
@@ -1,17 +1,10 @@
 import numpy as np
 from torch import Tensor
 
-<<<<<<< HEAD
 __all__ = ['AMinMaxScaler']
 
 
 class AMinMaxScaler:
-=======
-__all__ = ['MinMaxScalerNd']
-
-
-class MinMaxScalerNd:
->>>>>>> 8028274b
     def __init__(self, feature_range: tuple[float, float]) -> None:
         assert len(feature_range) == 2
         assert feature_range[0] < feature_range[1]
@@ -19,7 +12,6 @@
         self.amin = None
         self.amax = None
 
-<<<<<<< HEAD
     def fit(self, input: np.ndarray) -> None:
         amin = np.amin(input)
         amax = np.amax(input)
@@ -29,26 +21,6 @@
         assert self.amin is not None
         assert self.amax is not None
         input = (input - self.amin) / (self.amax - self.amin)
-=======
-    def fit(self, input: np.ndarray | Tensor) -> None:
-        if isinstance(input, Tensor):
-            min_ = input.min(dim=0)[0]
-            max_ = input.max(dim=0)[0]
-        elif isinstance(input, np.ndarray):
-            min_ = np.min(input, axis=0)
-            max_ = np.max(input, axis=0)
-        else:
-            raise TypeError(
-                f'type of `input` or {type(input)} must be [ndarray, Tensor]'
-            )
-        self.min, self.max = min_, max_
-
-    def transform(self, input: np.ndarray | Tensor) -> np.ndarray | Tensor:
-        assert (
-            self.min is not None and self.max is not None
-        ), '`MinMaxScaleNd.fit` must be called first.'
-        input = (input - self.min) / (self.max - self.min)
->>>>>>> 8028274b
         input = (
             input * (self.feature_range[1] - self.feature_range[0])
             + self.feature_range[0]
@@ -57,7 +29,6 @@
 
     def fit_transform(self, input: np.ndarray | Tensor) -> np.ndarray | Tensor:
         self.fit(input)
-<<<<<<< HEAD
         return self.transform(input)
 
 
@@ -67,7 +38,4 @@
 
     scaler = AMinMaxScaler(feature_range=(-1, 1))
     output = scaler.fit_transform(input)
-    print(output)
-=======
-        return self.transform(input)
->>>>>>> 8028274b
+    print(output)